//
//  FolioReaderPage.swift
//  FolioReaderKit
//
//  Created by Heberti Almeida on 10/04/15.
//  Copyright (c) 2015 Folio Reader. All rights reserved.
//

import UIKit
import SafariServices
import UIMenuItem_CXAImageSupport
import JSQWebViewController

protocol FolioReaderPageDelegate: class {
    /**
     Notify that page did loaded
     
     - parameter page: The loaded page
     */
    func pageDidLoad(page: FolioReaderPage)
}

public class FolioReaderPage: UICollectionViewCell, UIWebViewDelegate, UIGestureRecognizerDelegate {
    
    weak var delegate: FolioReaderPageDelegate?
    var pageNumber: Int!
    var webView: UIWebView!
    private var colorView: UIView!
    private var shouldShowBar = true
    private var menuIsVisible = false
    
    // MARK: - View life cicle
    
    override public init(frame: CGRect) {
        super.init(frame: frame)
        self.backgroundColor = UIColor.clearColor()
        
        // TODO: Put the notification name in a Constants file
        NSNotificationCenter.defaultCenter().addObserver(self, selector: #selector(refreshPageMode), name: "needRefreshPageMode", object: nil)
        
        if webView == nil {
            webView = UIWebView(frame: webViewFrame())
            webView.autoresizingMask = [.FlexibleWidth, .FlexibleHeight]
            webView.dataDetectorTypes = [.None, .Link]
            webView.scrollView.showsVerticalScrollIndicator = false
            webView.scrollView.showsHorizontalScrollIndicator = false
            webView.backgroundColor = UIColor.clearColor()
            
            self.contentView.addSubview(webView)
        }
        webView.delegate = self
        
        if colorView == nil {
            colorView = UIView()
            colorView.backgroundColor = readerConfig.nightModeBackground
            webView.scrollView.addSubview(colorView)
        }
        
        let tapGestureRecognizer = UITapGestureRecognizer(target: self, action: #selector(handleTapGesture(_:)))
        tapGestureRecognizer.numberOfTapsRequired = 1
        tapGestureRecognizer.delegate = self
        webView.addGestureRecognizer(tapGestureRecognizer)
    }

    required public init?(coder aDecoder: NSCoder) {
        fatalError("storyboards are incompatible with truth and beauty")
    }
    
    deinit {
        NSNotificationCenter.defaultCenter().removeObserver(self)
    }
    
    override public func layoutSubviews() {
        super.layoutSubviews()
        
        webView.setupScrollDirection()
        webView.frame = webViewFrame()
    }
    
    func webViewFrame() -> CGRect {
		guard readerConfig.hideBars == false else {
            return bounds
        }

        let statusbarHeight = UIApplication.sharedApplication().statusBarFrame.size.height
        let navBarHeight = FolioReader.sharedInstance.readerCenter.navigationController?.navigationBar.frame.size.height
        let navTotal = readerConfig.shouldHideNavigationOnTap ? 0 : statusbarHeight + navBarHeight!
		let paddingTop: CGFloat = 20
        let paddingBottom: CGFloat = 30

        return CGRect(
            x: bounds.origin.x,
            y: isDirection(bounds.origin.y + navTotal, bounds.origin.y + navTotal + paddingTop),
            width: bounds.width,
            height: isDirection(bounds.height - navTotal, bounds.height - navTotal - paddingTop - paddingBottom)
        )
    }
    
    func loadHTMLString(string: String!, baseURL: NSURL!) {
        
        var html = (string as NSString)
        
        // Restore highlights
        let highlights = Highlight.allByBookId((kBookId as NSString).stringByDeletingPathExtension, andPage: pageNumber)
        
        if highlights.count > 0 {
            for item in highlights {
                let style = HighlightStyle.classForStyle(item.type)
                let tag = "<highlight id=\"\(item.highlightId)\" onclick=\"callHighlightURL(this);\" class=\"\(style)\">\(item.content)</highlight>"
                var locator = item.contentPre + item.content + item.contentPost
                locator = Highlight.removeSentenceSpam(locator) /// Fix for Highlights
                let range: NSRange = html.rangeOfString(locator, options: .LiteralSearch)
                
                if range.location != NSNotFound {
                    let newRange = NSRange(location: range.location + item.contentPre.characters.count, length: item.content.characters.count)
                    html = html.stringByReplacingCharactersInRange(newRange, withString: tag)
                }
                else {
                    print("highlight range not found")
                }
            }
        }
        
        webView.alpha = 0
        webView.loadHTMLString(html as String, baseURL: baseURL)
    }
    
    // MARK: - UIWebView Delegate
    
    public func webViewDidFinishLoad(webView: UIWebView) {
        refreshPageMode()
        
        if readerConfig.enableTTS && !book.hasAudio() {
            webView.js("wrappingSentencesWithinPTags()")
            
            if let audioPlayer = FolioReader.sharedInstance.readerAudioPlayer where audioPlayer.isPlaying() {
                audioPlayer.readCurrentSentence()
            }
        }
        
        let direction: ScrollDirection = FolioReader.needsRTLChange ? .positive() : .negative()
        
        if pageScrollDirection == direction && isScrolling && readerConfig.scrollDirection != .horizontalWithVerticalContent {
            scrollPageToBottom()
        }
        
        UIView.animateWithDuration(0.2, animations: {webView.alpha = 1}) { finished in
            webView.isColors = false
            self.webView.createMenu(options: false)
        }

        delegate?.pageDidLoad(self)
    }
    
    public func webView(webView: UIWebView, shouldStartLoadWithRequest request: NSURLRequest, navigationType: UIWebViewNavigationType) -> Bool {
        
        guard let url = request.URL else { return false }
        
        if url.scheme == "highlight" {
            
            shouldShowBar = false
            
            let decoded = url.absoluteString.stringByRemovingPercentEncoding as String!
            let rect = CGRectFromString(decoded.substringFromIndex(decoded.startIndex.advancedBy(12)))
            
            webView.createMenu(options: true)
            webView.setMenuVisible(true, andRect: rect)
            menuIsVisible = true
            
            return false
        } else if url.scheme == "play-audio" {

            let decoded = url.absoluteString.stringByRemovingPercentEncoding as String!
            let playID = decoded.substringFromIndex(decoded.startIndex.advancedBy(13))
            let chapter = FolioReader.sharedInstance.readerCenter.getCurrentChapter()
            let href = chapter != nil ? chapter!.href : "";
            FolioReader.sharedInstance.readerAudioPlayer?.playAudio(href, fragmentID: playID)

            return false
        } else if url.scheme == "file" {
            
            let anchorFromURL = url.fragment
            
            // Handle internal url
            if (url.path! as NSString).pathExtension != "" {
                let base = (book.opfResource.href as NSString).stringByDeletingLastPathComponent
                let path = url.path
                let splitedPath = path!.componentsSeparatedByString(base.isEmpty ? kBookId : base)
                
                // Return to avoid crash
                if splitedPath.count <= 1 || splitedPath[1].isEmpty {
                    return true
                }
                
                let href = splitedPath[1].stringByTrimmingCharactersInSet(NSCharacterSet(charactersInString: "/"))
                let hrefPage = FolioReader.sharedInstance.readerCenter.findPageByHref(href)+1
                
                if hrefPage == pageNumber {
                    // Handle internal #anchor
                    if anchorFromURL != nil {
                        handleAnchor(anchorFromURL!, avoidBeginningAnchors: false, animated: true)
                        return false
                    }
                } else {
                    FolioReader.sharedInstance.readerCenter.changePageWith(href: href, animated: true)
                }
                
                return false
            }
            
            // Handle internal #anchor
            if anchorFromURL != nil {
                handleAnchor(anchorFromURL!, avoidBeginningAnchors: false, animated: true)
                return false
            }
            
            return true
        } else if url.scheme == "mailto" {
            print("Email")
            return true
        } else if url.absoluteString != "about:blank" && url.scheme.containsString("http") && navigationType == .LinkClicked {
            
            if #available(iOS 9.0, *) {
                let safariVC = SFSafariViewController(URL: request.URL!)
                safariVC.view.tintColor = readerConfig.tintColor
                FolioReader.sharedInstance.readerCenter.presentViewController(safariVC, animated: true, completion: nil)
            } else {
                let webViewController = WebViewController(url: request.URL!)
                let nav = UINavigationController(rootViewController: webViewController)
                nav.view.tintColor = readerConfig.tintColor
                FolioReader.sharedInstance.readerCenter.presentViewController(nav, animated: true, completion: nil)
            }
            return false
        } else if UIApplication.sharedApplication().canOpenURL(url) {
            UIApplication.sharedApplication().openURL(url)
            return false
        }
        
        return true
    }
    
    // MARK: Gesture recognizer
    
    public func gestureRecognizer(gestureRecognizer: UIGestureRecognizer, shouldRecognizeSimultaneouslyWithGestureRecognizer otherGestureRecognizer: UIGestureRecognizer) -> Bool {
        
        if gestureRecognizer.view is UIWebView {
            if otherGestureRecognizer is UILongPressGestureRecognizer {
                if UIMenuController.sharedMenuController().menuVisible {
                    webView.setMenuVisible(false)
                }
                return false
            }
            return true
        }
        return false
    }
    
    public func handleTapGesture(recognizer: UITapGestureRecognizer) {
//        webView.setMenuVisible(false)
        
        if FolioReader.sharedInstance.readerCenter.navigationController!.navigationBarHidden {
            let menuIsVisibleRef = menuIsVisible
            
            let selected = webView.js("getSelectedText()")

            if selected == nil || selected!.characters.count == 0 {
                let seconds = 0.4
                let delay = seconds * Double(NSEC_PER_SEC)  // nanoseconds per seconds
                let dispatchTime = dispatch_time(DISPATCH_TIME_NOW, Int64(delay))

                dispatch_after(dispatchTime, dispatch_get_main_queue(), {
                    
                    if self.shouldShowBar && !menuIsVisibleRef {
                        FolioReader.sharedInstance.readerCenter.toggleBars()
                    }
                    self.shouldShowBar = true
                })
            }
        } else if readerConfig.shouldHideNavigationOnTap == true {
            FolioReader.sharedInstance.readerCenter.hideBars()
        }
        
        // Reset menu
        menuIsVisible = false
    }
<<<<<<< HEAD

	// MARK: - Public scroll postion setter

	/**
	Scrolls the page to a given offset

	- parameter offset:   The offset to scroll
	- parameter animated: Enable or not scrolling animation
	*/
	public func scrollPageToOffset(offset: CGFloat, animated: Bool) {
		let pageOffsetPoint = isDirection(CGPoint(x: 0, y: offset), CGPoint(x: offset, y: 0), CGPoint(x: 0, y: offset))
=======
    
    // MARK: - Scroll and positioning
    
    /**
     Scrolls the page to a given offset
     
     - parameter offset:   The offset to scroll
     - parameter animated: Enable or not scrolling animation
     */
    func scrollPageToOffset(offset: CGFloat, animated: Bool) {
		let pageOffsetPoint = isDirection(CGPoint(x: 0, y: offset), CGPoint(x: offset, y: 0))
>>>>>>> 9c14e081
		webView.scrollView.setContentOffset(pageOffsetPoint, animated: animated)
	}

	/**
	Scrolls the page to bottom
	*/
	public func scrollPageToBottom() {
		let bottomOffset = isDirection(
			CGPointMake(0, webView.scrollView.contentSize.height - webView.scrollView.bounds.height),
			CGPointMake(webView.scrollView.contentSize.width - webView.scrollView.bounds.width, 0),
			CGPointMake(webView.scrollView.contentSize.width - webView.scrollView.bounds.width, 0)
		)

		if bottomOffset.forDirection() >= 0 {
			dispatch_async(dispatch_get_main_queue(), {
				self.webView.scrollView.setContentOffset(bottomOffset, animated: false)
			})
		}
	}

	/**
	Handdle #anchors in html, get the offset and scroll to it

	- parameter anchor:                The #anchor
	- parameter avoidBeginningAnchors: Sometimes the anchor is on the beggining of the text, there is not need to scroll
	- parameter animated:              Enable or not scrolling animation
	*/
	public func handleAnchor(anchor: String,  avoidBeginningAnchors: Bool, animated: Bool) {
		if !anchor.isEmpty {
			let offset = getAnchorOffset(anchor)

			if readerConfig.scrollDirection == .vertical {
				let isBeginning = offset < frame.forDirection()/2

				if !avoidBeginningAnchors {
					scrollPageToOffset(offset, animated: animated)
				} else if avoidBeginningAnchors && !isBeginning {
					scrollPageToOffset(offset, animated: animated)
				}
			} else {
				scrollPageToOffset(offset, animated: animated)
			}
		}
	}

	// MARK: Helper

	/**
	Get the #anchor offset in the page

	- parameter anchor: The #anchor id
	- returns: The element offset ready to scroll
	*/
	func getAnchorOffset(anchor: String) -> CGFloat {
		let horizontal = readerConfig.scrollDirection == .horizontal
		if let strOffset = webView.js("getAnchorOffset('\(anchor)', \(horizontal.description))") {
			return CGFloat((strOffset as NSString).floatValue)
		}

		return CGFloat(0)
	}

    // MARK: Mark ID

    /**
     Audio Mark ID - marks an element with an ID with the given class and scrolls to it

     - parameter ID: The ID
     */
    func audioMarkID(ID: String) {
        guard let currentPage = FolioReader.sharedInstance.readerCenter.currentPage else { return }
        currentPage.webView.js("audioMarkID('\(book.playbackActiveClass())','\(ID)')")
    }
    
    // MARK: UIMenu visibility
    
    override public func canPerformAction(action: Selector, withSender sender: AnyObject?) -> Bool {
        if UIMenuController.sharedMenuController().menuItems?.count == 0 {
            webView.isColors = false
            webView.createMenu(options: false)
        }
        return super.canPerformAction(action, withSender: sender)
    }
    
    // MARK: ColorView fix for horizontal layout
    func refreshPageMode() {
        if FolioReader.nightMode {
            // omit create webView and colorView
            let script = "document.documentElement.offsetHeight"
            let contentHeight = webView.stringByEvaluatingJavaScriptFromString(script)
            let frameHeight = webView.frame.height
            let lastPageHeight = frameHeight * CGFloat(webView.pageCount) - CGFloat(Double(contentHeight!)!)
            colorView.frame = CGRectMake(webView.frame.width * CGFloat(webView.pageCount-1), webView.frame.height - lastPageHeight, webView.frame.width, lastPageHeight)
        } else {
            colorView.frame = CGRectZero
        }
    }
}

// MARK: - WebView Highlight and share implementation

private var cAssociationKey: UInt8 = 0
private var sAssociationKey: UInt8 = 0

extension UIWebView {
    
    var isColors: Bool {
        get { return objc_getAssociatedObject(self, &cAssociationKey) as? Bool ?? false }
        set(newValue) {
            objc_setAssociatedObject(self, &cAssociationKey, newValue, objc_AssociationPolicy.OBJC_ASSOCIATION_RETAIN)
        }
    }
    
    var isShare: Bool {
        get { return objc_getAssociatedObject(self, &sAssociationKey) as? Bool ?? false }
        set(newValue) {
            objc_setAssociatedObject(self, &sAssociationKey, newValue, objc_AssociationPolicy.OBJC_ASSOCIATION_RETAIN)
        }
    }
    
    public override func canPerformAction(action: Selector, withSender sender: AnyObject?) -> Bool {
        
        if(readerConfig == nil){
            return super.canPerformAction(action, withSender: sender)
        }

        // menu on existing highlight
        if isShare {
            if action == #selector(UIWebView.colors(_:)) || (action == #selector(UIWebView.share(_:)) && readerConfig.allowSharing) || action == #selector(UIWebView.remove(_:)) {
                return true
            }
            return false

        // menu for selecting highlight color
        } else if isColors {
            if action == #selector(UIWebView.setYellow(_:)) || action == #selector(UIWebView.setGreen(_:)) || action == #selector(UIWebView.setBlue(_:)) || action == #selector(UIWebView.setPink(_:)) || action == #selector(UIWebView.setUnderline(_:)) {
                return true
            }
            return false

        // default menu
        } else {
            var isOneWord = false
            if let result = js("getSelectedText()") where result.componentsSeparatedByString(" ").count == 1 {
                isOneWord = true
            }
            
            if action == #selector(UIWebView.highlight(_:))
            || (action == #selector(UIWebView.define(_:)) && isOneWord)
            || (action == #selector(UIWebView.play(_:)) && (book.hasAudio() || readerConfig.enableTTS))
            || (action == #selector(UIWebView.share(_:)) && readerConfig.allowSharing)
            || (action == #selector(NSObject.copy(_:)) && readerConfig.allowSharing) {
                return true
            }
            return false
        }
    }
    
    public override func canBecomeFirstResponder() -> Bool {
        return true
    }
    
    func share(sender: UIMenuController) {
        let alertController = UIAlertController(title: nil, message: nil, preferredStyle: .ActionSheet)
        
        let shareImage = UIAlertAction(title: readerConfig.localizedShareImageQuote, style: .Default, handler: { (action) -> Void in
            if self.isShare {
                if let textToShare = self.js("getHighlightContent()") {
                    FolioReader.sharedInstance.readerCenter.presentQuoteShare(textToShare)
                }
            } else {
                if let textToShare = self.js("getSelectedText()") {
                    FolioReader.sharedInstance.readerCenter.presentQuoteShare(textToShare)
                    self.userInteractionEnabled = false
                    self.userInteractionEnabled = true
                }
            }
            self.setMenuVisible(false)
        })
        
        let shareText = UIAlertAction(title: readerConfig.localizedShareTextQuote, style: .Default) { (action) -> Void in
            if self.isShare {
                if let textToShare = self.js("getHighlightContent()") {
                    FolioReader.sharedInstance.readerCenter.shareHighlight(textToShare, rect: sender.menuFrame)
                }
            } else {
                if let textToShare = self.js("getSelectedText()") {
                    FolioReader.sharedInstance.readerCenter.shareHighlight(textToShare, rect: sender.menuFrame)
                }
            }
            self.setMenuVisible(false)
        }
        
        let cancel = UIAlertAction(title: readerConfig.localizedCancel, style: .Cancel, handler: nil)
        
        alertController.addAction(shareImage)
        alertController.addAction(shareText)
        alertController.addAction(cancel)
        
        FolioReader.sharedInstance.readerCenter.presentViewController(alertController, animated: true, completion: nil)
    }
    
    func colors(sender: UIMenuController?) {
        isColors = true
        createMenu(options: false)
        setMenuVisible(true)
    }
    
    func remove(sender: UIMenuController?) {
        if let removedId = js("removeThisHighlight()") {
            Highlight.removeById(removedId)
        }
        setMenuVisible(false)
    }
    
    func highlight(sender: UIMenuController?) {
        let highlightAndReturn = js("highlightString('\(HighlightStyle.classForStyle(FolioReader.currentHighlightStyle))')")
        let jsonData = highlightAndReturn?.dataUsingEncoding(NSUTF8StringEncoding)
        
        do {
            let json = try NSJSONSerialization.JSONObjectWithData(jsonData!, options: []) as! NSArray
            let dic = json.firstObject as! [String: String]
            let rect = CGRectFromString(dic["rect"]!)
            let startOffset = dic["startOffset"]!
            let endOffset = dic["endOffset"]!
            
            // Force remove text selection
            userInteractionEnabled = false
            userInteractionEnabled = true

            createMenu(options: true)
            setMenuVisible(true, andRect: rect)
            
            // Persist
            let html = js("getHTML()")
            if let highlight = Highlight.matchHighlight(html, andId: dic["id"]!, startOffset: startOffset, endOffset: endOffset) {
                highlight.persist()
            }
        } catch {
            print("Could not receive JSON")
        }
    }

    func define(sender: UIMenuController?) {
        let selectedText = js("getSelectedText()")
        
        setMenuVisible(false)
        userInteractionEnabled = false
        userInteractionEnabled = true
        
        let vc = UIReferenceLibraryViewController(term: selectedText! )
        vc.view.tintColor = readerConfig.tintColor
        FolioReader.sharedInstance.readerContainer.showViewController(vc, sender: nil)
    }

    func play(sender: UIMenuController?) {
        FolioReader.sharedInstance.readerAudioPlayer?.play()

        // Force remove text selection
        // @NOTE: this doesn't seem to always work
        userInteractionEnabled = false
        userInteractionEnabled = true
    }


    // MARK: - Set highlight styles
    
    func setYellow(sender: UIMenuController?) {
        changeHighlightStyle(sender, style: .Yellow)
    }
    
    func setGreen(sender: UIMenuController?) {
        changeHighlightStyle(sender, style: .Green)
    }
    
    func setBlue(sender: UIMenuController?) {
        changeHighlightStyle(sender, style: .Blue)
    }
    
    func setPink(sender: UIMenuController?) {
        changeHighlightStyle(sender, style: .Pink)
    }
    
    func setUnderline(sender: UIMenuController?) {
        changeHighlightStyle(sender, style: .Underline)
    }

    func changeHighlightStyle(sender: UIMenuController?, style: HighlightStyle) {
        FolioReader.currentHighlightStyle = style.rawValue

        if let updateId = js("setHighlightStyle('\(HighlightStyle.classForStyle(style.rawValue))')") {
            Highlight.updateById(updateId, type: style)
        }
        colors(sender)
    }
    
    // MARK: - Create and show menu
    
    func createMenu(options options: Bool) {
        isShare = options
        
        let colors = UIImage(readerImageNamed: "colors-marker")
        let share = UIImage(readerImageNamed: "share-marker")
        let remove = UIImage(readerImageNamed: "no-marker")
        let yellow = UIImage(readerImageNamed: "yellow-marker")
        let green = UIImage(readerImageNamed: "green-marker")
        let blue = UIImage(readerImageNamed: "blue-marker")
        let pink = UIImage(readerImageNamed: "pink-marker")
        let underline = UIImage(readerImageNamed: "underline-marker")
        
        let highlightItem = UIMenuItem(title: readerConfig.localizedHighlightMenu, action: #selector(UIWebView.highlight(_:)))
        let playAudioItem = UIMenuItem(title: readerConfig.localizedPlayMenu, action: #selector(UIWebView.play(_:)))
        let defineItem = UIMenuItem(title: readerConfig.localizedDefineMenu, action: #selector(UIWebView.define(_:)))
        let colorsItem = UIMenuItem(title: "C", image: colors!, action: #selector(UIWebView.colors(_:)))
        let shareItem = UIMenuItem(title: "S", image: share!, action: #selector(UIWebView.share(_:)))
        let removeItem = UIMenuItem(title: "R", image: remove!, action: #selector(UIWebView.remove(_:)))
        let yellowItem = UIMenuItem(title: "Y", image: yellow!, action: #selector(UIWebView.setYellow(_:)))
        let greenItem = UIMenuItem(title: "G", image: green!, action: #selector(UIWebView.setGreen(_:)))
        let blueItem = UIMenuItem(title: "B", image: blue!, action: #selector(UIWebView.setBlue(_:)))
        let pinkItem = UIMenuItem(title: "P", image: pink!, action: #selector(UIWebView.setPink(_:)))
        let underlineItem = UIMenuItem(title: "U", image: underline!, action: #selector(UIWebView.setUnderline(_:)))
        
        let menuItems = [playAudioItem, highlightItem, defineItem, colorsItem, removeItem, yellowItem, greenItem, blueItem, pinkItem, underlineItem, shareItem]

        UIMenuController.sharedMenuController().menuItems = menuItems
    }
    
    func setMenuVisible(menuVisible: Bool, animated: Bool = true, andRect rect: CGRect = CGRectZero) {
        if !menuVisible && isShare || !menuVisible && isColors {
            isColors = false
            isShare = false
        }
        
        if menuVisible  {
            if !CGRectEqualToRect(rect, CGRectZero) {
                UIMenuController.sharedMenuController().setTargetRect(rect, inView: self)
            }
        }
        
        UIMenuController.sharedMenuController().setMenuVisible(menuVisible, animated: animated)
    }
    
    func js(script: String) -> String? {
        let callback = self.stringByEvaluatingJavaScriptFromString(script)
        if callback!.isEmpty { return nil }
        return callback
    }
    
    // MARK: WebView direction config
    
    func setupScrollDirection() {
        switch readerConfig.scrollDirection {
        case .vertical, .horizontalWithVerticalContent:
            scrollView.pagingEnabled = false
            paginationMode = .Unpaginated
            scrollView.bounces = true
            break
        case .horizontal:
            scrollView.pagingEnabled = true
            paginationMode = .LeftToRight
            paginationBreakingMode = .Page
            scrollView.bounces = false
            break
        }
    }
}

extension UIMenuItem {
    convenience init(title: String, image: UIImage, action: Selector) {
      #if COCOAPODS
        self.init(title: title, action: action)
        self.cxa_initWithTitle(title, action: action, image: image, hidesShadow: true)
      #else
        let settings = CXAMenuItemSettings()
        settings.image = image
        settings.shadowDisabled = true
        self.init(title: title, action: action, settings: settings)
      #endif
    }
}<|MERGE_RESOLUTION|>--- conflicted
+++ resolved
@@ -283,7 +283,6 @@
         // Reset menu
         menuIsVisible = false
     }
-<<<<<<< HEAD
 
 	// MARK: - Public scroll postion setter
 
@@ -294,20 +293,7 @@
 	- parameter animated: Enable or not scrolling animation
 	*/
 	public func scrollPageToOffset(offset: CGFloat, animated: Bool) {
-		let pageOffsetPoint = isDirection(CGPoint(x: 0, y: offset), CGPoint(x: offset, y: 0), CGPoint(x: 0, y: offset))
-=======
-    
-    // MARK: - Scroll and positioning
-    
-    /**
-     Scrolls the page to a given offset
-     
-     - parameter offset:   The offset to scroll
-     - parameter animated: Enable or not scrolling animation
-     */
-    func scrollPageToOffset(offset: CGFloat, animated: Bool) {
-		let pageOffsetPoint = isDirection(CGPoint(x: 0, y: offset), CGPoint(x: offset, y: 0))
->>>>>>> 9c14e081
+        let pageOffsetPoint = isDirection(CGPoint(x: 0, y: offset), CGPoint(x: offset, y: 0))
 		webView.scrollView.setContentOffset(pageOffsetPoint, animated: animated)
 	}
 
