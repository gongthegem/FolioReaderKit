//
//  FolioReaderPage.swift
//  FolioReaderKit
//
//  Created by Heberti Almeida on 10/04/15.
//  Copyright (c) 2015 Folio Reader. All rights reserved.
//

import UIKit
import SafariServices
import UIMenuItem_CXAImageSupport
import JSQWebViewController

/// Protocol which is used from `FolioReaderPage`s.
protocol FolioReaderPageDelegate: class {
    /**
     Notify that page did loaded
     
     - parameter page: The loaded page
     */
    func pageDidLoad(page: FolioReaderPage)
}

public class FolioReaderPage: UICollectionViewCell, UIWebViewDelegate, UIGestureRecognizerDelegate {
    
    weak var delegate: FolioReaderPageDelegate?
	/// The index of the current page. Note: The index start at 1!
	public var pageNumber: Int!
	var webView: UIWebView!
    private var colorView: UIView!
    private var shouldShowBar = true
    private var menuIsVisible = false
    
    // MARK: - View life cicle
    
    override public init(frame: CGRect) {
        super.init(frame: frame)
        self.backgroundColor = UIColor.clearColor()
        
        // TODO: Put the notification name in a Constants file
        NSNotificationCenter.defaultCenter().addObserver(self, selector: #selector(refreshPageMode), name: "needRefreshPageMode", object: nil)
        
        if webView == nil {
            webView = UIWebView(frame: webViewFrame())
            webView.autoresizingMask = [.FlexibleWidth, .FlexibleHeight]
            webView.dataDetectorTypes = [.None, .Link]
            webView.scrollView.showsVerticalScrollIndicator = false
            webView.scrollView.showsHorizontalScrollIndicator = false
            webView.backgroundColor = UIColor.clearColor()
            
            self.contentView.addSubview(webView)
        }
        webView.delegate = self
        
        if colorView == nil {
            colorView = UIView()
            colorView.backgroundColor = readerConfig.nightModeBackground
            webView.scrollView.addSubview(colorView)
        }
        
        let tapGestureRecognizer = UITapGestureRecognizer(target: self, action: #selector(handleTapGesture(_:)))
        tapGestureRecognizer.numberOfTapsRequired = 1
        tapGestureRecognizer.delegate = self
        webView.addGestureRecognizer(tapGestureRecognizer)
    }

    required public init?(coder aDecoder: NSCoder) {
        fatalError("storyboards are incompatible with truth and beauty")
    }
    
    deinit {
        NSNotificationCenter.defaultCenter().removeObserver(self)
    }
    
    override public func layoutSubviews() {
        super.layoutSubviews()
        
        webView.setupScrollDirection()
        webView.frame = webViewFrame()
    }
    
    func webViewFrame() -> CGRect {
		guard readerConfig.hideBars == false else {
            return bounds
        }

        let statusbarHeight = UIApplication.sharedApplication().statusBarFrame.size.height
        let navBarHeight = FolioReader.sharedInstance.readerCenter?.navigationController?.navigationBar.frame.size.height ?? CGFloat(0)
        let navTotal = readerConfig.shouldHideNavigationOnTap ? 0 : statusbarHeight + navBarHeight
		let paddingTop: CGFloat = 20
        let paddingBottom: CGFloat = 30

        return CGRect(
            x: bounds.origin.x,
            y: isDirection(bounds.origin.y + navTotal, bounds.origin.y + navTotal + paddingTop),
            width: bounds.width,
            height: isDirection(bounds.height - navTotal, bounds.height - navTotal - paddingTop - paddingBottom)
        )
    }
    
    func loadHTMLString(htmlContent: String!, baseURL: NSURL!) {
		// Insert the stored highlights to the HTML
		var tempHtmlContent = htmlContentWithInsertHighlights(htmlContent)
        // Load the html into the webview
        webView.alpha = 0
        webView.loadHTMLString(tempHtmlContent, baseURL: baseURL)
    }

	// MARK: - Highlights

	private func htmlContentWithInsertHighlights(htmlContent: String) -> String {
		var tempHtmlContent = htmlContent as NSString
		// Restore highlights
		let highlights = Highlight.allByBookId((kBookId as NSString).stringByDeletingPathExtension, andPage: pageNumber)

		if highlights.count > 0 {
			for item in highlights {
				let style = HighlightStyle.classForStyle(item.type)
				let tag = "<highlight id=\"\(item.highlightId)\" onclick=\"callHighlightURL(this);\" class=\"\(style)\">\(item.content)</highlight>"
				var locator = item.contentPre + item.content + item.contentPost
				locator = Highlight.removeSentenceSpam(locator) /// Fix for Highlights
				let range: NSRange = tempHtmlContent.rangeOfString(locator, options: .LiteralSearch)

				if range.location != NSNotFound {
					let newRange = NSRange(location: range.location + item.contentPre.characters.count, length: item.content.characters.count)
					tempHtmlContent = tempHtmlContent.stringByReplacingCharactersInRange(newRange, withString: tag)
				}
				else {
					print("highlight range not found")
				}
			}
		}
		return tempHtmlContent as String
	}

    // MARK: - UIWebView Delegate
    
    public func webViewDidFinishLoad(webView: UIWebView) {

		// Add the custom class based onClick listener
		self.setupClassBasedOnClickListeners()

        refreshPageMode()
        
        if readerConfig.enableTTS && !book.hasAudio() {
            webView.js("wrappingSentencesWithinPTags()")
            
            if let audioPlayer = FolioReader.sharedInstance.readerAudioPlayer where audioPlayer.isPlaying() {
                audioPlayer.readCurrentSentence()
            }
        }
        
        let direction: ScrollDirection = FolioReader.needsRTLChange ? .positive() : .negative()
        
        if pageScrollDirection == direction && isScrolling && readerConfig.scrollDirection != .horizontalWithVerticalContent {
            scrollPageToBottom()
        }
        
        UIView.animateWithDuration(0.2, animations: {webView.alpha = 1}) { finished in
            webView.isColors = false
            self.webView.createMenu(options: false)
        }

        delegate?.pageDidLoad(self)
    }
    
    public func webView(webView: UIWebView, shouldStartLoadWithRequest request: NSURLRequest, navigationType: UIWebViewNavigationType) -> Bool {
        
        guard let url = request.URL else { return false }
        
        if url.scheme == "highlight" {
            
            shouldShowBar = false
            
            let decoded = url.absoluteString!.stringByRemovingPercentEncoding as String!
            let rect = CGRectFromString(decoded.substringFromIndex(decoded.startIndex.advancedBy(12)))
            
            webView.createMenu(options: true)
            webView.setMenuVisible(true, andRect: rect)
            menuIsVisible = true
            
            return false
        } else if url.scheme == "play-audio" {

            let decoded = url.absoluteString!.stringByRemovingPercentEncoding as String!
            let playID = decoded.substringFromIndex(decoded.startIndex.advancedBy(13))
            let chapter = FolioReader.sharedInstance.readerCenter?.getCurrentChapter()
            let href = chapter != nil ? chapter!.href : "";
            FolioReader.sharedInstance.readerAudioPlayer?.playAudio(href, fragmentID: playID)

            return false
        } else if url.scheme == "file" {
            
            let anchorFromURL = url.fragment
            
            // Handle internal url
            if (url.path! as NSString).pathExtension != "" {
                let base = (book.opfResource.href as NSString).stringByDeletingLastPathComponent
                let path = url.path
                let splitedPath = path!.componentsSeparatedByString(base.isEmpty ? kBookId : base)
                
                // Return to avoid crash
                if splitedPath.count <= 1 || splitedPath[1].isEmpty {
                    return true
                }
                
                let href = splitedPath[1].stringByTrimmingCharactersInSet(NSCharacterSet(charactersInString: "/"))
                let hrefPage = (FolioReader.sharedInstance.readerCenter?.findPageByHref(href) ?? 0) + 1
                
                if hrefPage == pageNumber {
                    // Handle internal #anchor
                    if anchorFromURL != nil {
                        handleAnchor(anchorFromURL!, avoidBeginningAnchors: false, animated: true)
                        return false
                    }
                } else {
                    FolioReader.sharedInstance.readerCenter?.changePageWith(href: href, animated: true)
                }
                
                return false
            }
            
            // Handle internal #anchor
            if anchorFromURL != nil {
                handleAnchor(anchorFromURL!, avoidBeginningAnchors: false, animated: true)
                return false
            }
            
            return true
        } else if url.scheme == "mailto" {
            print("Email")
            return true
        } else if url.absoluteString != "about:blank" && url.scheme!.containsString("http") && navigationType == .LinkClicked {
            
            if #available(iOS 9.0, *) {
                let safariVC = SFSafariViewController(URL: request.URL!)
                safariVC.view.tintColor = readerConfig.tintColor
                FolioReader.sharedInstance.readerCenter?.presentViewController(safariVC, animated: true, completion: nil)
            } else {
                let webViewController = WebViewController(url: request.URL!)
                let nav = UINavigationController(rootViewController: webViewController)
                nav.view.tintColor = readerConfig.tintColor
                FolioReader.sharedInstance.readerCenter?.presentViewController(nav, animated: true, completion: nil)
            }
            return false
		} else {
			// Check if the url is a custom class based onClick listerner
			var isClassBasedOnClickListenerScheme = false
			for listener in readerConfig.classBasedOnClickListeners {
<<<<<<< HEAD
				if url.scheme == listener.schemeName {
					let attributeContentString = (request.URL?.absoluteString!.stringByReplacingOccurrencesOfString("\(url.scheme)://", withString: "").stringByRemovingPercentEncoding)
					listener.onClickAction(attributeContent: attributeContentString)
					isClassBasedOnClickListenerScheme = true
=======
				if
					url.scheme == listener.schemeName,
					let absoluteURLString = request.URL?.absoluteString,
					range = absoluteURLString.rangeOfString("/clientX=") {
						let baseURL = absoluteURLString.substringToIndex(range.startIndex)
						let positionString = absoluteURLString.substringFromIndex(range.startIndex)
						if let point = getEventTouchPoint(fromPositionParameterString: positionString) {
							let attributeContentString = (baseURL.stringByReplacingOccurrencesOfString("\(url.scheme)://", withString: "").stringByRemovingPercentEncoding)
							// Call the on click action block
							listener.onClickAction(attributeContent: attributeContentString, touchPointRelativeToWebView: point)
							// Mark the scheme as class based click listener scheme
							isClassBasedOnClickListenerScheme = true
						}
>>>>>>> 5e9f5496
				}
			}

			if isClassBasedOnClickListenerScheme == false {
				// Try to open the url with the system if it wasn't a custom class based click listener
				if UIApplication.sharedApplication().canOpenURL(url) {
					UIApplication.sharedApplication().openURL(url)
					return false
				}
			} else {
				return false
			}
		}

        return true
    }

	private func getEventTouchPoint(fromPositionParameterString positionParameterString: String) -> CGPoint? {
		// Remove the parameter names: "/clientX=188&clientY=292" -> "188&292"
		var positionParameterString = positionParameterString.stringByReplacingOccurrencesOfString("/clientX=", withString: "")
		positionParameterString = positionParameterString.stringByReplacingOccurrencesOfString("clientY=", withString: "")
		// Separate both position values into an array: "188&292" -> [188],[292]
		let positionStringValues = positionParameterString.componentsSeparatedByString("&")
		// Multiply the raw positions with the screen scale and return them as CGPoint
		if
			positionStringValues.count == 2,
			let xPos = Int(positionStringValues[0]),
			yPos = Int(positionStringValues[1]) {
				return CGPoint(x: xPos, y: yPos)
		}
		return nil
	}
    
    // MARK: Gesture recognizer
    
    public func gestureRecognizer(gestureRecognizer: UIGestureRecognizer, shouldRecognizeSimultaneouslyWithGestureRecognizer otherGestureRecognizer: UIGestureRecognizer) -> Bool {
        
        if gestureRecognizer.view is UIWebView {
            if otherGestureRecognizer is UILongPressGestureRecognizer {
                if UIMenuController.sharedMenuController().menuVisible {
                    webView.setMenuVisible(false)
                }
                return false
            }
            return true
        }
        return false
    }
    
    public func handleTapGesture(recognizer: UITapGestureRecognizer) {
//        webView.setMenuVisible(false)
        
		if	let _navigationController = FolioReader.sharedInstance.readerCenter?.navigationController where _navigationController.navigationBarHidden {
            let menuIsVisibleRef = menuIsVisible
            
            let selected = webView.js("getSelectedText()")

            if selected == nil || selected!.characters.count == 0 {
                let seconds = 0.4
                let delay = seconds * Double(NSEC_PER_SEC)  // nanoseconds per seconds
                let dispatchTime = dispatch_time(DISPATCH_TIME_NOW, Int64(delay))

                dispatch_after(dispatchTime, dispatch_get_main_queue(), {
                    
                    if self.shouldShowBar && !menuIsVisibleRef {
                        FolioReader.sharedInstance.readerCenter?.toggleBars()
                    }
                    self.shouldShowBar = true
                })
            }
        } else if readerConfig.shouldHideNavigationOnTap == true {
            FolioReader.sharedInstance.readerCenter?.hideBars()
        }
        
        // Reset menu
        menuIsVisible = false
    }

	// MARK: - Public scroll postion setter

	/**
	Scrolls the page to a given offset

	- parameter offset:   The offset to scroll
	- parameter animated: Enable or not scrolling animation
	*/
	public func scrollPageToOffset(offset: CGFloat, animated: Bool) {
        let pageOffsetPoint = isDirection(CGPoint(x: 0, y: offset), CGPoint(x: offset, y: 0))
		webView.scrollView.setContentOffset(pageOffsetPoint, animated: animated)
	}

	/**
	Scrolls the page to bottom
	*/
	public func scrollPageToBottom() {
		let bottomOffset = isDirection(
			CGPointMake(0, webView.scrollView.contentSize.height - webView.scrollView.bounds.height),
			CGPointMake(webView.scrollView.contentSize.width - webView.scrollView.bounds.width, 0),
			CGPointMake(webView.scrollView.contentSize.width - webView.scrollView.bounds.width, 0)
		)

		if bottomOffset.forDirection() >= 0 {
			dispatch_async(dispatch_get_main_queue(), {
				self.webView.scrollView.setContentOffset(bottomOffset, animated: false)
			})
		}
	}

	/**
	Handdle #anchors in html, get the offset and scroll to it

	- parameter anchor:                The #anchor
	- parameter avoidBeginningAnchors: Sometimes the anchor is on the beggining of the text, there is not need to scroll
	- parameter animated:              Enable or not scrolling animation
	*/
	public func handleAnchor(anchor: String,  avoidBeginningAnchors: Bool, animated: Bool) {
		if !anchor.isEmpty {
			let offset = getAnchorOffset(anchor)

			if readerConfig.scrollDirection == .vertical {
				let isBeginning = offset < frame.forDirection()/2

				if !avoidBeginningAnchors {
					scrollPageToOffset(offset, animated: animated)
				} else if avoidBeginningAnchors && !isBeginning {
					scrollPageToOffset(offset, animated: animated)
				}
			} else {
				scrollPageToOffset(offset, animated: animated)
			}
		}
	}

	// MARK: Helper

	/**
	Get the #anchor offset in the page

	- parameter anchor: The #anchor id
	- returns: The element offset ready to scroll
	*/
	func getAnchorOffset(anchor: String) -> CGFloat {
		let horizontal = readerConfig.scrollDirection == .horizontal
		if let strOffset = webView.js("getAnchorOffset('\(anchor)', \(horizontal.description))") {
			return CGFloat((strOffset as NSString).floatValue)
		}

		return CGFloat(0)
	}

    // MARK: Mark ID

    /**
     Audio Mark ID - marks an element with an ID with the given class and scrolls to it

     - parameter ID: The ID
     */
    func audioMarkID(ID: String) {
        guard let currentPage = FolioReader.sharedInstance.readerCenter?.currentPage else { return }
        currentPage.webView.js("audioMarkID('\(book.playbackActiveClass())','\(ID)')")
    }
    
    // MARK: UIMenu visibility
    
    override public func canPerformAction(action: Selector, withSender sender: AnyObject?) -> Bool {
        if UIMenuController.sharedMenuController().menuItems?.count == 0 {
            webView.isColors = false
            webView.createMenu(options: false)
        }
        return super.canPerformAction(action, withSender: sender)
    }
    
    // MARK: ColorView fix for horizontal layout
    func refreshPageMode() {
        if FolioReader.nightMode {
            // omit create webView and colorView
            let script = "document.documentElement.offsetHeight"
            let contentHeight = webView.stringByEvaluatingJavaScriptFromString(script)
            let frameHeight = webView.frame.height
            let lastPageHeight = frameHeight * CGFloat(webView.pageCount) - CGFloat(Double(contentHeight!)!)
            colorView.frame = CGRectMake(webView.frame.width * CGFloat(webView.pageCount-1), webView.frame.height - lastPageHeight, webView.frame.width, lastPageHeight)
        } else {
            colorView.frame = CGRectZero
        }
    }

	// MARK: - Class based click listener

	private func setupClassBasedOnClickListeners() {

		for listener in readerConfig.classBasedOnClickListeners {
			self.webView.js("addClassBasedOnClickListener(\"\(listener.schemeName)\", \"\(listener.querySelector)\", \"\(listener.attributeName)\", \"\(listener.selectAll)\")");
		}
	}
}

// MARK: - WebView Highlight and share implementation

private var cAssociationKey: UInt8 = 0
private var sAssociationKey: UInt8 = 0

extension UIWebView {
    
    var isColors: Bool {
        get { return objc_getAssociatedObject(self, &cAssociationKey) as? Bool ?? false }
        set(newValue) {
            objc_setAssociatedObject(self, &cAssociationKey, newValue, objc_AssociationPolicy.OBJC_ASSOCIATION_RETAIN)
        }
    }
    
    var isShare: Bool {
        get { return objc_getAssociatedObject(self, &sAssociationKey) as? Bool ?? false }
        set(newValue) {
            objc_setAssociatedObject(self, &sAssociationKey, newValue, objc_AssociationPolicy.OBJC_ASSOCIATION_RETAIN)
        }
    }
    
    public override func canPerformAction(action: Selector, withSender sender: AnyObject?) -> Bool {
        
        if(readerConfig == nil){
            return super.canPerformAction(action, withSender: sender)
        }

        // menu on existing highlight
        if isShare {
            if action == #selector(UIWebView.colors(_:)) || (action == #selector(UIWebView.share(_:)) && readerConfig.allowSharing) || action == #selector(UIWebView.remove(_:)) {
                return true
            }
            return false

        // menu for selecting highlight color
        } else if isColors {
            if action == #selector(UIWebView.setYellow(_:)) || action == #selector(UIWebView.setGreen(_:)) || action == #selector(UIWebView.setBlue(_:)) || action == #selector(UIWebView.setPink(_:)) || action == #selector(UIWebView.setUnderline(_:)) {
                return true
            }
            return false

        // default menu
        } else {
            var isOneWord = false
            if let result = js("getSelectedText()") where result.componentsSeparatedByString(" ").count == 1 {
                isOneWord = true
            }
            
            if action == #selector(UIWebView.highlight(_:))
            || (action == #selector(UIWebView.define(_:)) && isOneWord)
            || (action == #selector(UIWebView.play(_:)) && (book.hasAudio() || readerConfig.enableTTS))
            || (action == #selector(UIWebView.share(_:)) && readerConfig.allowSharing)
            || (action == #selector(UIWebView.copy(_:)) && readerConfig.allowSharing) {
                return true
            }
            return false
        }
    }
    
    public override func canBecomeFirstResponder() -> Bool {
        return true
    }
    
    func share(sender: UIMenuController) {
        let alertController = UIAlertController(title: nil, message: nil, preferredStyle: .ActionSheet)
        
        let shareImage = UIAlertAction(title: readerConfig.localizedShareImageQuote, style: .Default, handler: { (action) -> Void in
            if self.isShare {
                if let textToShare = self.js("getHighlightContent()") {
                    FolioReader.sharedInstance.readerCenter?.presentQuoteShare(textToShare)
                }
            } else {
                if let textToShare = self.js("getSelectedText()") {
                    FolioReader.sharedInstance.readerCenter?.presentQuoteShare(textToShare)
                    self.userInteractionEnabled = false
                    self.userInteractionEnabled = true
                }
            }
            self.setMenuVisible(false)
        })
        
        let shareText = UIAlertAction(title: readerConfig.localizedShareTextQuote, style: .Default) { (action) -> Void in
            if self.isShare {
                if let textToShare = self.js("getHighlightContent()") {
                    FolioReader.sharedInstance.readerCenter?.shareHighlight(textToShare, rect: sender.menuFrame)
                }
            } else {
                if let textToShare = self.js("getSelectedText()") {
                    FolioReader.sharedInstance.readerCenter?.shareHighlight(textToShare, rect: sender.menuFrame)
                }
            }
            self.setMenuVisible(false)
        }
        
        let cancel = UIAlertAction(title: readerConfig.localizedCancel, style: .Cancel, handler: nil)
        
        alertController.addAction(shareImage)
        alertController.addAction(shareText)
        alertController.addAction(cancel)
        
        FolioReader.sharedInstance.readerCenter?.presentViewController(alertController, animated: true, completion: nil)
    }
    
    func colors(sender: UIMenuController?) {
        isColors = true
        createMenu(options: false)
        setMenuVisible(true)
    }
    
    func remove(sender: UIMenuController?) {
        if let removedId = js("removeThisHighlight()") {
            Highlight.removeById(removedId)
        }
        setMenuVisible(false)
    }
    
    func highlight(sender: UIMenuController?) {
        let highlightAndReturn = js("highlightString('\(HighlightStyle.classForStyle(FolioReader.currentHighlightStyle))')")
        let jsonData = highlightAndReturn?.dataUsingEncoding(NSUTF8StringEncoding)
        
        do {
            let json = try NSJSONSerialization.JSONObjectWithData(jsonData!, options: []) as! NSArray
            let dic = json.firstObject as! [String: String]
            let rect = CGRectFromString(dic["rect"]!)
            let startOffset = dic["startOffset"]!
            let endOffset = dic["endOffset"]!
            
            // Force remove text selection
            userInteractionEnabled = false
            userInteractionEnabled = true

            createMenu(options: true)
            setMenuVisible(true, andRect: rect)
            
            // Persist
            let html = js("getHTML()")
            if let highlight = Highlight.matchHighlight(html, andId: dic["id"]!, startOffset: startOffset, endOffset: endOffset) {
                highlight.persist()
            }
        } catch {
            print("Could not receive JSON")
        }
    }

    func define(sender: UIMenuController?) {
        let selectedText = js("getSelectedText()")
        
        setMenuVisible(false)
        userInteractionEnabled = false
        userInteractionEnabled = true
        
        let vc = UIReferenceLibraryViewController(term: selectedText! )
        vc.view.tintColor = readerConfig.tintColor
        FolioReader.sharedInstance.readerContainer.showViewController(vc, sender: nil)
    }

    func play(sender: UIMenuController?) {
        FolioReader.sharedInstance.readerAudioPlayer?.play()

        // Force remove text selection
        // @NOTE: this doesn't seem to always work
        userInteractionEnabled = false
        userInteractionEnabled = true
    }


    // MARK: - Set highlight styles
    
    func setYellow(sender: UIMenuController?) {
        changeHighlightStyle(sender, style: .Yellow)
    }
    
    func setGreen(sender: UIMenuController?) {
        changeHighlightStyle(sender, style: .Green)
    }
    
    func setBlue(sender: UIMenuController?) {
        changeHighlightStyle(sender, style: .Blue)
    }
    
    func setPink(sender: UIMenuController?) {
        changeHighlightStyle(sender, style: .Pink)
    }
    
    func setUnderline(sender: UIMenuController?) {
        changeHighlightStyle(sender, style: .Underline)
    }

    func changeHighlightStyle(sender: UIMenuController?, style: HighlightStyle) {
        FolioReader.currentHighlightStyle = style.rawValue

        if let updateId = js("setHighlightStyle('\(HighlightStyle.classForStyle(style.rawValue))')") {
            Highlight.updateById(updateId, type: style)
        }
        colors(sender)
    }
    
    // MARK: - Create and show menu
    
    func createMenu(options options: Bool) {
        isShare = options
        
        let colors = UIImage(readerImageNamed: "colors-marker")
        let share = UIImage(readerImageNamed: "share-marker")
        let remove = UIImage(readerImageNamed: "no-marker")
        let yellow = UIImage(readerImageNamed: "yellow-marker")
        let green = UIImage(readerImageNamed: "green-marker")
        let blue = UIImage(readerImageNamed: "blue-marker")
        let pink = UIImage(readerImageNamed: "pink-marker")
        let underline = UIImage(readerImageNamed: "underline-marker")
        
        let highlightItem = UIMenuItem(title: readerConfig.localizedHighlightMenu, action: #selector(UIWebView.highlight(_:)))
        let playAudioItem = UIMenuItem(title: readerConfig.localizedPlayMenu, action: #selector(UIWebView.play(_:)))
        let defineItem = UIMenuItem(title: readerConfig.localizedDefineMenu, action: #selector(UIWebView.define(_:)))
        let colorsItem = UIMenuItem(title: "C", image: colors!, action: #selector(UIWebView.colors(_:)))
        let shareItem = UIMenuItem(title: "S", image: share!, action: #selector(UIWebView.share(_:)))
        let removeItem = UIMenuItem(title: "R", image: remove!, action: #selector(UIWebView.remove(_:)))
        let yellowItem = UIMenuItem(title: "Y", image: yellow!, action: #selector(UIWebView.setYellow(_:)))
        let greenItem = UIMenuItem(title: "G", image: green!, action: #selector(UIWebView.setGreen(_:)))
        let blueItem = UIMenuItem(title: "B", image: blue!, action: #selector(UIWebView.setBlue(_:)))
        let pinkItem = UIMenuItem(title: "P", image: pink!, action: #selector(UIWebView.setPink(_:)))
        let underlineItem = UIMenuItem(title: "U", image: underline!, action: #selector(UIWebView.setUnderline(_:)))
        
        let menuItems = [playAudioItem, highlightItem, defineItem, colorsItem, removeItem, yellowItem, greenItem, blueItem, pinkItem, underlineItem, shareItem]

        UIMenuController.sharedMenuController().menuItems = menuItems
    }
    
    func setMenuVisible(menuVisible: Bool, animated: Bool = true, andRect rect: CGRect = CGRectZero) {
        if !menuVisible && isShare || !menuVisible && isColors {
            isColors = false
            isShare = false
        }
        
        if menuVisible  {
            if !CGRectEqualToRect(rect, CGRectZero) {
                UIMenuController.sharedMenuController().setTargetRect(rect, inView: self)
            }
        }
        
        UIMenuController.sharedMenuController().setMenuVisible(menuVisible, animated: animated)
    }
    
    func js(script: String) -> String? {
        let callback = self.stringByEvaluatingJavaScriptFromString(script)
        if callback!.isEmpty { return nil }
        return callback
    }
    
    // MARK: WebView direction config
    
    func setupScrollDirection() {
        switch readerConfig.scrollDirection {
        case .vertical, .horizontalWithVerticalContent:
            scrollView.pagingEnabled = false
            paginationMode = .Unpaginated
            scrollView.bounces = true
            break
        case .horizontal:
            scrollView.pagingEnabled = true
            paginationMode = .LeftToRight
            paginationBreakingMode = .Page
            scrollView.bounces = false
            break
        }
    }
}

extension UIMenuItem {
    convenience init(title: String, image: UIImage, action: Selector) {
      #if COCOAPODS
        self.init(title: title, action: action)
        self.cxa_initWithTitle(title, action: action, image: image, hidesShadow: true)
      #else
        let settings = CXAMenuItemSettings()
        settings.image = image
        settings.shadowDisabled = true
        self.init(title: title, action: action, settings: settings)
      #endif
    }
}<|MERGE_RESOLUTION|>--- conflicted
+++ resolved
@@ -247,26 +247,19 @@
 			// Check if the url is a custom class based onClick listerner
 			var isClassBasedOnClickListenerScheme = false
 			for listener in readerConfig.classBasedOnClickListeners {
-<<<<<<< HEAD
-				if url.scheme == listener.schemeName {
-					let attributeContentString = (request.URL?.absoluteString!.stringByReplacingOccurrencesOfString("\(url.scheme)://", withString: "").stringByRemovingPercentEncoding)
-					listener.onClickAction(attributeContent: attributeContentString)
-					isClassBasedOnClickListenerScheme = true
-=======
-				if
-					url.scheme == listener.schemeName,
-					let absoluteURLString = request.URL?.absoluteString,
-					range = absoluteURLString.rangeOfString("/clientX=") {
-						let baseURL = absoluteURLString.substringToIndex(range.startIndex)
-						let positionString = absoluteURLString.substringFromIndex(range.startIndex)
-						if let point = getEventTouchPoint(fromPositionParameterString: positionString) {
-							let attributeContentString = (baseURL.stringByReplacingOccurrencesOfString("\(url.scheme)://", withString: "").stringByRemovingPercentEncoding)
-							// Call the on click action block
-							listener.onClickAction(attributeContent: attributeContentString, touchPointRelativeToWebView: point)
-							// Mark the scheme as class based click listener scheme
-							isClassBasedOnClickListenerScheme = true
-						}
->>>>>>> 5e9f5496
+
+				if url.scheme == listener.schemeName,
+                    let absoluteURLString = request.URL?.absoluteString,
+                    let range = absoluteURLString.rangeOfString("/clientX=") {
+                    let baseURL = absoluteURLString.substringToIndex(range.startIndex)
+                    let positionString = absoluteURLString.substringFromIndex(range.startIndex)
+                    if let point = getEventTouchPoint(fromPositionParameterString: positionString) {
+                        let attributeContentString = (baseURL.stringByReplacingOccurrencesOfString("\(url.scheme)://", withString: "").stringByRemovingPercentEncoding)
+                        // Call the on click action block
+                        listener.onClickAction(attributeContent: attributeContentString, touchPointRelativeToWebView: point)
+                        // Mark the scheme as class based click listener scheme
+                        isClassBasedOnClickListenerScheme = true
+                    }
 				}
 			}
 
