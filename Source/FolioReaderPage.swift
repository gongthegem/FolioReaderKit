//
//  FolioReaderPage.swift
//  FolioReaderKit
//
//  Created by Heberti Almeida on 10/04/15.
//  Copyright (c) 2015 Folio Reader. All rights reserved.
//

import UIKit
import SafariServices
import UIMenuItem_CXAImageSupport
import JSQWebViewController

protocol FolioReaderPageDelegate: class {
    /**
     Notify that page did loaded
     
     - parameter page: The loaded page
     */
    func pageDidLoad(page: FolioReaderPage)
}

class FolioReaderPage: UICollectionViewCell, UIWebViewDelegate, UIGestureRecognizerDelegate {
    
    weak var delegate: FolioReaderPageDelegate?
    var pageNumber: Int!
    var webView: UIWebView!
    private var colorView: UIView!
    private var shouldShowBar = true
    private var menuIsVisible = false
    
    // MARK: - View life cicle
    
    override init(frame: CGRect) {
        super.init(frame: frame)
        self.backgroundColor = UIColor.clearColor()
        
        // TODO: Put the notification name in a Constants file
        NSNotificationCenter.defaultCenter().addObserver(self, selector: #selector(refreshPageMode), name: "needRefreshPageMode", object: nil)
        
        if webView == nil {
            webView = UIWebView(frame: webViewFrame())
            webView.autoresizingMask = [.FlexibleWidth, .FlexibleHeight]
            webView.dataDetectorTypes = [.None, .Link]
            webView.scrollView.showsVerticalScrollIndicator = false
            webView.scrollView.showsHorizontalScrollIndicator = false
            webView.backgroundColor = UIColor.clearColor()
            
            self.contentView.addSubview(webView)
        }
        webView.delegate = self
        
        if colorView == nil {
            colorView = UIView()
            colorView.backgroundColor = readerConfig.nightModeBackground
            webView.scrollView.addSubview(colorView)
        }
        
        let tapGestureRecognizer = UITapGestureRecognizer(target: self, action: #selector(handleTapGesture(_:)))
        tapGestureRecognizer.numberOfTapsRequired = 1
        tapGestureRecognizer.delegate = self
        webView.addGestureRecognizer(tapGestureRecognizer)
    }

    required init?(coder aDecoder: NSCoder) {
        super.init(coder: aDecoder)
    }
    
    deinit {
        NSNotificationCenter.defaultCenter().removeObserver(self)
    }
    
    override func layoutSubviews() {
        super.layoutSubviews()
        
        webView.setupScrollDirection()
        webView.frame = webViewFrame()
    }
    
    func webViewFrame() -> CGRect {

		guard readerConfig.hideBars == false else { return UIScreen.mainScreen().bounds }

		let paddingTop: CGFloat = 20
        let paddingBottom: CGFloat = 30

		guard readerConfig.shouldHideNavigationOnTap else {
			let statusbarHeight = UIApplication.sharedApplication().statusBarFrame.size.height
			let navBarHeight = FolioReader.sharedInstance.readerCenter.navigationController?.navigationBar.frame.size.height
			let navTotal = statusbarHeight + navBarHeight!
			let newFrame = CGRect(
				x: bounds.origin.x,
				y: isVerticalDirection(bounds.origin.y + navTotal, bounds.origin.y + navTotal + paddingTop),
				width: bounds.width,
				height: isVerticalDirection(bounds.height - navTotal, bounds.height - navTotal - paddingTop - paddingBottom))
			return newFrame
		}

        let newFrame = CGRect(
            x: bounds.origin.x,
            y: isVerticalDirection(bounds.origin.y, bounds.origin.y + paddingTop),
            width: bounds.width,
            height: isVerticalDirection(bounds.height, bounds.height - paddingTop - paddingBottom))
        return newFrame
    }
    
    func loadHTMLString(string: String!, baseURL: NSURL!) {
        
        var html = (string as NSString)
        
        // Restore highlights
        let highlights = Highlight.allByBookId((kBookId as NSString).stringByDeletingPathExtension, andPage: pageNumber)
        
        if highlights.count > 0 {
            for item in highlights {
                let style = HighlightStyle.classForStyle(item.type)
                let tag = "<highlight id=\"\(item.highlightId)\" onclick=\"callHighlightURL(this);\" class=\"\(style)\">\(item.content)</highlight>"
                var locator = item.contentPre + item.content + item.contentPost
                locator = Highlight.removeSentenceSpam(locator) /// Fix for Highlights
                let range: NSRange = html.rangeOfString(locator, options: .LiteralSearch)
                
                if range.location != NSNotFound {
                    let newRange = NSRange(location: range.location + item.contentPre.characters.count, length: item.content.characters.count)
                    html = html.stringByReplacingCharactersInRange(newRange, withString: tag)
                }
                else {
                    print("highlight range not found")
                }
            }
        }
        
        webView.alpha = 0
        webView.loadHTMLString(html as String, baseURL: baseURL)
    }
    
    // MARK: - UIWebView Delegate
    
    func webViewDidFinishLoad(webView: UIWebView) {
        refreshPageMode()
        
        if readerConfig.enableTTS && !book.hasAudio() {
            webView.js("wrappingSentencesWithinPTags()");
            
            if FolioReader.sharedInstance.readerAudioPlayer.isPlaying() {
                FolioReader.sharedInstance.readerAudioPlayer.readCurrentSentence()
            }
        }
        
        let direction: ScrollDirection = FolioReader.needsRTLChange ? .positive() : .negative()
        
<<<<<<< HEAD
        if scrollDirection == direction && isScrolling && readerConfig.scrollDirection != .sectionHorizontalContentVertical {
=======
        if pageScrollDirection == direction && isScrolling {
>>>>>>> 221746da
            scrollPageToBottom()
        }
        
        UIView.animateWithDuration(0.2, animations: {webView.alpha = 1}) { finished in
            webView.isColors = false
            self.webView.createMenu(options: false)
        }

        delegate?.pageDidLoad(self)
    }
    
    func webView(webView: UIWebView, shouldStartLoadWithRequest request: NSURLRequest, navigationType: UIWebViewNavigationType) -> Bool {
        
        guard let url = request.URL else { return false }
        
        if url.scheme == "highlight" {
            
            shouldShowBar = false
            
            let decoded = url.absoluteString.stringByRemovingPercentEncoding as String!
            let rect = CGRectFromString(decoded.substringFromIndex(decoded.startIndex.advancedBy(12)))
            
            webView.createMenu(options: true)
            webView.setMenuVisible(true, andRect: rect)
            menuIsVisible = true
            
            return false
        } else if url.scheme == "play-audio" {

            let decoded = url.absoluteString.stringByRemovingPercentEncoding as String!
            let playID = decoded.substringFromIndex(decoded.startIndex.advancedBy(13))
            let chapter = FolioReader.sharedInstance.readerCenter.getCurrentChapter()
            let href = chapter != nil ? chapter!.href : "";
            FolioReader.sharedInstance.readerAudioPlayer.playAudio(href, fragmentID: playID)

            return false
        } else if url.scheme == "file" {
            
            let anchorFromURL = url.fragment
            
            // Handle internal url
            if (url.path! as NSString).pathExtension != "" {
                let base = (book.opfResource.href as NSString).stringByDeletingLastPathComponent
                let path = url.path
                let splitedPath = path!.componentsSeparatedByString(base.isEmpty ? kBookId : base)
                
                // Return to avoid crash
                if splitedPath.count <= 1 || splitedPath[1].isEmpty {
                    return true
                }
                
                let href = splitedPath[1].stringByTrimmingCharactersInSet(NSCharacterSet(charactersInString: "/"))
                let hrefPage = FolioReader.sharedInstance.readerCenter.findPageByHref(href)+1
                
                if hrefPage == pageNumber {
                    // Handle internal #anchor
                    if anchorFromURL != nil {
                        handleAnchor(anchorFromURL!, avoidBeginningAnchors: false, animated: true)
                        return false
                    }
                } else {
                    FolioReader.sharedInstance.readerCenter.changePageWith(href: href, animated: true)
                }
                
                return false
            }
            
            // Handle internal #anchor
            if anchorFromURL != nil {
                handleAnchor(anchorFromURL!, avoidBeginningAnchors: false, animated: true)
                return false
            }
            
            return true
        } else if url.scheme == "mailto" {
            print("Email")
            return true
        } else if url.absoluteString != "about:blank" && url.scheme.containsString("http") && navigationType == .LinkClicked {
            
            if #available(iOS 9.0, *) {
                let safariVC = SFSafariViewController(URL: request.URL!)
                safariVC.view.tintColor = readerConfig.tintColor
                FolioReader.sharedInstance.readerCenter.presentViewController(safariVC, animated: true, completion: nil)
            } else {
                let webViewController = WebViewController(url: request.URL!)
                let nav = UINavigationController(rootViewController: webViewController)
                nav.view.tintColor = readerConfig.tintColor
                FolioReader.sharedInstance.readerCenter.presentViewController(nav, animated: true, completion: nil)
            }
            return false
        } else if UIApplication.sharedApplication().canOpenURL(url) {
            UIApplication.sharedApplication().openURL(url)
            return false
        }
        
        return true
    }
    
    // MARK: Gesture recognizer
    
    func gestureRecognizer(gestureRecognizer: UIGestureRecognizer, shouldRecognizeSimultaneouslyWithGestureRecognizer otherGestureRecognizer: UIGestureRecognizer) -> Bool {
        
        if gestureRecognizer.view is UIWebView {
            if otherGestureRecognizer is UILongPressGestureRecognizer {
                if UIMenuController.sharedMenuController().menuVisible {
                    webView.setMenuVisible(false)
                }
                return false
            }
            return true
        }
        return false
    }
    
    func handleTapGesture(recognizer: UITapGestureRecognizer) {
//        webView.setMenuVisible(false)
        
        if FolioReader.sharedInstance.readerCenter.navigationController!.navigationBarHidden {
            let menuIsVisibleRef = menuIsVisible
            
            let selected = webView.js("getSelectedText()")

            if selected == nil || selected!.characters.count == 0 {
                let seconds = 0.4
                let delay = seconds * Double(NSEC_PER_SEC)  // nanoseconds per seconds
                let dispatchTime = dispatch_time(DISPATCH_TIME_NOW, Int64(delay))

                dispatch_after(dispatchTime, dispatch_get_main_queue(), {
                    
                    if self.shouldShowBar && !menuIsVisibleRef {
                        FolioReader.sharedInstance.readerCenter.toggleBars()
                    }
                    self.shouldShowBar = true
                })
            }
        } else if readerConfig.shouldHideNavigationOnTap == true {
            FolioReader.sharedInstance.readerCenter.hideBars()
        }
        
        // Reset menu
        menuIsVisible = false
    }
    
    // MARK: - Scroll and positioning
    
    /**
     Scrolls the page to a given offset
     
     - parameter offset:   The offset to scroll
     - parameter animated: Enable or not scrolling animation
     */
    func scrollPageToOffset(offset: CGFloat, animated: Bool) {
		if readerConfig.scrollDirection == .sectionHorizontalContentVertical {
			let pageOffsetPoint = CGPoint(x: 0, y: offset)
			webView.scrollView.setContentOffset(pageOffsetPoint, animated: animated)
		} else {
			let pageOffsetPoint = isVerticalDirection(CGPoint(x: 0, y: offset), CGPoint(x: offset, y: 0))
			webView.scrollView.setContentOffset(pageOffsetPoint, animated: animated)
		}
    }
    
    /**
     Scrolls the page to bottom
     */
    func scrollPageToBottom() {
        let bottomOffset = isVerticalDirection(
            CGPointMake(0, webView.scrollView.contentSize.height - webView.scrollView.bounds.height),
            CGPointMake(webView.scrollView.contentSize.width - webView.scrollView.bounds.width, 0)
        )
        
        if bottomOffset.forDirection() >= 0 {
            dispatch_async(dispatch_get_main_queue(), {
                self.webView.scrollView.setContentOffset(bottomOffset, animated: false)
            })
        }
    }
    
    /**
     Handdle #anchors in html, get the offset and scroll to it
     
     - parameter anchor:                The #anchor
     - parameter avoidBeginningAnchors: Sometimes the anchor is on the beggining of the text, there is not need to scroll
     - parameter animated:              Enable or not scrolling animation
     */
    func handleAnchor(anchor: String,  avoidBeginningAnchors: Bool, animated: Bool) {
        if !anchor.isEmpty {
            let offset = getAnchorOffset(anchor)
            
            if readerConfig.scrollDirection == .vertical {
                let isBeginning = offset < frame.forDirection()/2
                
                if !avoidBeginningAnchors {
                    scrollPageToOffset(offset, animated: animated)
                } else if avoidBeginningAnchors && !isBeginning {
                    scrollPageToOffset(offset, animated: animated)
                }
            } else {
                scrollPageToOffset(offset, animated: animated)
            }
        }
    }
    
    /**
     Get the #anchor offset in the page
     
     - parameter anchor: The #anchor id
     - returns: The element offset ready to scroll
     */
    func getAnchorOffset(anchor: String) -> CGFloat {
        let horizontal = readerConfig.scrollDirection == .horizontal
        if let strOffset = webView.js("getAnchorOffset('\(anchor)', \(horizontal.description))") {
            return CGFloat((strOffset as NSString).floatValue)
        }
        
        return CGFloat(0)
    }
    
    // MARK: Mark ID
    
    /**
     Audio Mark ID - marks an element with an ID with the given class and scrolls to it
     
     - parameter ID: The ID
     */
    func audioMarkID(ID: String) {
        guard let currentPage = FolioReader.sharedInstance.readerCenter.currentPage else { return }
        currentPage.webView.js("audioMarkID('\(book.playbackActiveClass())','\(ID)')")
    }
    
    // MARK: UIMenu visibility
    
    override func canPerformAction(action: Selector, withSender sender: AnyObject?) -> Bool {
        if UIMenuController.sharedMenuController().menuItems?.count == 0 {
            webView.isColors = false
            webView.createMenu(options: false)
        }
        return super.canPerformAction(action, withSender: sender)
    }
    
    // MARK: ColorView fix for horizontal layout
    func refreshPageMode() {
        if FolioReader.nightMode {
            // omit create webView and colorView
            let script = "document.documentElement.offsetHeight"
            let contentHeight = webView.stringByEvaluatingJavaScriptFromString(script)
            let frameHeight = webView.frame.height
            let lastPageHeight = frameHeight * CGFloat(webView.pageCount) - CGFloat(Double(contentHeight!)!)
            colorView.frame = CGRectMake(webView.frame.width * CGFloat(webView.pageCount-1), webView.frame.height - lastPageHeight, webView.frame.width, lastPageHeight)
        } else {
            colorView.frame = CGRectZero
        }
    }
}

// MARK: - WebView Highlight and share implementation

private var cAssociationKey: UInt8 = 0
private var sAssociationKey: UInt8 = 0

extension UIWebView {
    
    var isColors: Bool {
        get { return objc_getAssociatedObject(self, &cAssociationKey) as? Bool ?? false }
        set(newValue) {
            objc_setAssociatedObject(self, &cAssociationKey, newValue, objc_AssociationPolicy.OBJC_ASSOCIATION_RETAIN)
        }
    }
    
    var isShare: Bool {
        get { return objc_getAssociatedObject(self, &sAssociationKey) as? Bool ?? false }
        set(newValue) {
            objc_setAssociatedObject(self, &sAssociationKey, newValue, objc_AssociationPolicy.OBJC_ASSOCIATION_RETAIN)
        }
    }
    
    public override func canPerformAction(action: Selector, withSender sender: AnyObject?) -> Bool {

        // menu on existing highlight
        if isShare {
            if action == #selector(UIWebView.colors(_:)) || (action == #selector(UIWebView.share(_:)) && readerConfig.allowSharing) || action == #selector(UIWebView.remove(_:)) {
                return true
            }
            return false

        // menu for selecting highlight color
        } else if isColors {
            if action == #selector(UIWebView.setYellow(_:)) || action == #selector(UIWebView.setGreen(_:)) || action == #selector(UIWebView.setBlue(_:)) || action == #selector(UIWebView.setPink(_:)) || action == #selector(UIWebView.setUnderline(_:)) {
                return true
            }
            return false

        // default menu
        } else {
            var isOneWord = false
            if let result = js("getSelectedText()") where result.componentsSeparatedByString(" ").count == 1 {
                isOneWord = true
            }
            
            if action == #selector(UIWebView.highlight(_:))
            || (action == #selector(UIWebView.define(_:)) && isOneWord)
            || (action == #selector(UIWebView.play(_:)) && (book.hasAudio() || readerConfig.enableTTS))
            || (action == #selector(UIWebView.share(_:)) && readerConfig.allowSharing)
            || (action == #selector(NSObject.copy(_:)) && readerConfig.allowSharing) {
                return true
            }
            return false
        }
    }
    
    public override func canBecomeFirstResponder() -> Bool {
        return true
    }
    
    func share(sender: UIMenuController) {
        
        if isShare {
            if let textToShare = js("getHighlightContent()") {
                FolioReader.sharedInstance.readerCenter.shareHighlight(textToShare, rect: sender.menuFrame)
            }
        } else {
            if let textToShare = js("getSelectedText()") {
                FolioReader.sharedInstance.readerCenter.shareHighlight(textToShare, rect: sender.menuFrame)
            }
        }
        
        setMenuVisible(false)
    }
    
    func colors(sender: UIMenuController?) {
        isColors = true
        createMenu(options: false)
        setMenuVisible(true)
    }
    
    func remove(sender: UIMenuController?) {
        if let removedId = js("removeThisHighlight()") {
            Highlight.removeById(removedId)
        }
        
        setMenuVisible(false)
    }
    
    func highlight(sender: UIMenuController?) {
        let highlightAndReturn = js("highlightString('\(HighlightStyle.classForStyle(FolioReader.currentHighlightStyle))')")
        let jsonData = highlightAndReturn?.dataUsingEncoding(NSUTF8StringEncoding)
        
        do {
            let json = try NSJSONSerialization.JSONObjectWithData(jsonData!, options: []) as! NSArray
            let dic = json.firstObject as! [String: String]
            let rect = CGRectFromString(dic["rect"]!)
            let startOffset = dic["startOffset"]!
            let endOffset = dic["endOffset"]!
            
            // Force remove text selection
            userInteractionEnabled = false
            userInteractionEnabled = true

            createMenu(options: true)
            setMenuVisible(true, andRect: rect)
            
            // Persist
            let html = js("getHTML()")
            if let highlight = Highlight.matchHighlight(html, andId: dic["id"]!, startOffset: startOffset, endOffset: endOffset) {
                highlight.persist()
            }
        } catch {
            print("Could not receive JSON")
        }
    }

    func define(sender: UIMenuController?) {
        let selectedText = js("getSelectedText()")
        
        setMenuVisible(false)
        userInteractionEnabled = false
        userInteractionEnabled = true
        
        let vc = UIReferenceLibraryViewController(term: selectedText! )
        vc.view.tintColor = readerConfig.tintColor
        FolioReader.sharedInstance.readerContainer.showViewController(vc, sender: nil)
    }

    func play(sender: UIMenuController?) {
        FolioReader.sharedInstance.readerAudioPlayer.play()

        // Force remove text selection
        // @NOTE: this doesn't seem to always work
        userInteractionEnabled = false
        userInteractionEnabled = true
    }


    // MARK: - Set highlight styles
    
    func setYellow(sender: UIMenuController?) {
        changeHighlightStyle(sender, style: .Yellow)
    }
    
    func setGreen(sender: UIMenuController?) {
        changeHighlightStyle(sender, style: .Green)
    }
    
    func setBlue(sender: UIMenuController?) {
        changeHighlightStyle(sender, style: .Blue)
    }
    
    func setPink(sender: UIMenuController?) {
        changeHighlightStyle(sender, style: .Pink)
    }
    
    func setUnderline(sender: UIMenuController?) {
        changeHighlightStyle(sender, style: .Underline)
    }

    func changeHighlightStyle(sender: UIMenuController?, style: HighlightStyle) {
        FolioReader.currentHighlightStyle = style.rawValue

        if let updateId = js("setHighlightStyle('\(HighlightStyle.classForStyle(style.rawValue))')") {
            Highlight.updateById(updateId, type: style)
        }
        colors(sender)
    }
    
    // MARK: - Create and show menu
    
    func createMenu(options options: Bool) {
        isShare = options
        
        let colors = UIImage(readerImageNamed: "colors-marker")
        let share = UIImage(readerImageNamed: "share-marker")
        let remove = UIImage(readerImageNamed: "no-marker")
        let yellow = UIImage(readerImageNamed: "yellow-marker")
        let green = UIImage(readerImageNamed: "green-marker")
        let blue = UIImage(readerImageNamed: "blue-marker")
        let pink = UIImage(readerImageNamed: "pink-marker")
        let underline = UIImage(readerImageNamed: "underline-marker")
        
        let highlightItem = UIMenuItem(title: readerConfig.localizedHighlightMenu, action: #selector(UIWebView.highlight(_:)))
        let playAudioItem = UIMenuItem(title: readerConfig.localizedPlayMenu, action: #selector(UIWebView.play(_:)))
        let defineItem = UIMenuItem(title: readerConfig.localizedDefineMenu, action: #selector(UIWebView.define(_:)))
        let colorsItem = UIMenuItem(title: "C", image: colors!, action: #selector(UIWebView.colors(_:)))
        let shareItem = UIMenuItem(title: "S", image: share!, action: #selector(UIWebView.share(_:)))
        let removeItem = UIMenuItem(title: "R", image: remove!, action: #selector(UIWebView.remove(_:)))
        let yellowItem = UIMenuItem(title: "Y", image: yellow!, action: #selector(UIWebView.setYellow(_:)))
        let greenItem = UIMenuItem(title: "G", image: green!, action: #selector(UIWebView.setGreen(_:)))
        let blueItem = UIMenuItem(title: "B", image: blue!, action: #selector(UIWebView.setBlue(_:)))
        let pinkItem = UIMenuItem(title: "P", image: pink!, action: #selector(UIWebView.setPink(_:)))
        let underlineItem = UIMenuItem(title: "U", image: underline!, action: #selector(UIWebView.setUnderline(_:)))
        
        let menuItems = [playAudioItem, highlightItem, defineItem, colorsItem, removeItem, yellowItem, greenItem, blueItem, pinkItem, underlineItem, shareItem]

        UIMenuController.sharedMenuController().menuItems = menuItems
    }
    
    func setMenuVisible(menuVisible: Bool, animated: Bool = true, andRect rect: CGRect = CGRectZero) {
        if !menuVisible && isShare || !menuVisible && isColors {
            isColors = false
            isShare = false
        }
        
        if menuVisible  {
            if !CGRectEqualToRect(rect, CGRectZero) {
                UIMenuController.sharedMenuController().setTargetRect(rect, inView: self)
            }
        }
        
        UIMenuController.sharedMenuController().setMenuVisible(menuVisible, animated: animated)
    }
    
    func js(script: String) -> String? {
        let callback = self.stringByEvaluatingJavaScriptFromString(script)
        if callback!.isEmpty { return nil }
        return callback
    }
    
    // MARK: WebView direction config
    
    func setupScrollDirection() {
        if readerConfig.scrollDirection == .horizontal {
            scrollView.pagingEnabled = true
            paginationMode = .LeftToRight
            paginationBreakingMode = .Page
            scrollView.bounces = false
        } else if readerConfig.scrollDirection == .vertical {
            scrollView.pagingEnabled = false
            paginationMode = .Unpaginated
            scrollView.bounces = true
		} else {
			// swipe paragraphs horizontal, read content vertical  
			scrollView.bounces = true
			self.scrollView.showsVerticalScrollIndicator = true
		}
    }
}

extension UIMenuItem {
    convenience init(title: String, image: UIImage, action: Selector) {
      #if COCOAPODS
        self.init(title: title, action: action)
        self.cxa_initWithTitle(title, action: action, image: image, hidesShadow: true)
      #else
        let settings = CXAMenuItemSettings()
        settings.image = image
        settings.shadowDisabled = true
        self.init(title: title, action: action, settings: settings)
      #endif
    }
}<|MERGE_RESOLUTION|>--- conflicted
+++ resolved
@@ -148,11 +148,7 @@
         
         let direction: ScrollDirection = FolioReader.needsRTLChange ? .positive() : .negative()
         
-<<<<<<< HEAD
-        if scrollDirection == direction && isScrolling && readerConfig.scrollDirection != .sectionHorizontalContentVertical {
-=======
-        if pageScrollDirection == direction && isScrolling {
->>>>>>> 221746da
+        if pageScrollDirection == direction && isScrolling && readerConfig.scrollDirection != .sectionHorizontalContentVertical {
             scrollPageToBottom()
         }
         
