--- conflicted
+++ resolved
@@ -333,17 +333,13 @@
 
         var rightBarIcons = [UIBarButtonItem]()
 
-        if readerConfig.allowSharing == true {
+        if readerConfig.allowSharing {
             rightBarIcons.append(UIBarButtonItem(image: shareIcon, style: UIBarButtonItemStyle.Plain, target: self, action:#selector(FolioReaderCenter.shareChapter(_:))))
         }
 
-<<<<<<< HEAD
-        if book.hasAudio() {
+        if book.hasAudio() || readerConfig.enableTTS {
             rightBarIcons.append(UIBarButtonItem(image: audioIcon, style: UIBarButtonItemStyle.Plain, target: self, action:#selector(FolioReaderCenter.togglePlay(_:))))
         }
-=======
-        rightBarIcons.append(UIBarButtonItem(image: audioIcon, style: UIBarButtonItemStyle.Plain, target: self, action:"togglePlay:"))
->>>>>>> e6205462
 
         navigationItem.rightBarButtonItems = rightBarIcons
     }
