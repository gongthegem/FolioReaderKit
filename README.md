
![FolioReader logo](https://raw.githubusercontent.com/FolioReader/FolioReaderKit/assets/folioreader.png)
FolioReaderKit is an ePub reader and parser framework for iOS written in Swift.

## Installation


**FolioReaderKit** is available through [CocoaPods](http://cocoapods.org) and [Carthage](https://github.com/Carthage/Carthage). 

### Cocoapods

[CocoaPods](http://cocoapods.org) is a dependency manager for Cocoa projects. You can install it with the following command:

```bash
$ gem install cocoapods
```

To integrate FolioReaderKit into your Xcode project using CocoaPods, specify it in your `Podfile`:

```ruby
source 'https://github.com/CocoaPods/Specs.git'
platform :ios, '8.0'
use_frameworks!

target '<Your Target Name>' do
    pod 'FolioReaderKit', '~> 0.8'
end
```

Then, run the following command:

```bash
$ pod install
```

Alternatively to give it a test run, run the command:

```bash
$ pod try FolioReaderKit
```

### Carthage

Add the following to your [Cartfile](https://github.com/Carthage/Carthage/blob/master/Documentation/Artifacts.md#cartfile)

```ruby
github "FolioReader/FolioReaderKit"
```

Run the following command:

```bash
$ carthage update
```

Then, follow the steps as described in Carthage's [README](https://github.com/Carthage/Carthage#adding-frameworks-to-an-application).

## Requirements

- iOS 8.0+
- Xcode 7.3+

## Basic Usage

To get started, this is a simple usage sample of using the integrated view controller.

```swift
import FolioReaderKit

func open(sender: AnyObject) {
    let config = FolioReaderConfig()
    let bookPath = NSBundle.mainBundle().pathForResource("book", ofType: "epub")
    FolioReader.presentReader(parentViewController: self, withEpubPath: bookPath!, andConfig: config)
}
```

<<<<<<< HEAD
You can also use your own FolioReader view controller like this.

```swift
		let config = FolioReaderConfig()

		let bookPath = NSBundle.mainBundle().pathForResource("book", ofType: "epub")
		let epubVC = FolioReaderContainer(config: config, epubPath: bookPath, removeEpub: true)

		// present the epubVC view controller like every other UIViewController instance
		self.presentViewController(epubVC, animated: true, completion: nil)
```

In your AppDelegate call `applicationWillResignActive` and `applicationWillTerminate`. This will save the reader state even if you kill the app.
=======
In your `AppDelegate` call `applicationWillResignActive` and `applicationWillTerminate`. This will save the reader state even if you kill the app.
>>>>>>> 221746da

```swift
import FolioReaderKit

func applicationWillResignActive(application: UIApplication) {
    FolioReader.applicationWillResignActive()
}

func applicationWillTerminate(application: UIApplication) {
    FolioReader.applicationWillTerminate()
}
```

## Features

- [x] ePub 2 and ePub 3 support
- [x] Custom Fonts
- [x] Custom Text Size
- [x] Text Highlighting
- [x] List / Edit / Delete Highlights
- [x] Themes / Day mode / Night mode
- [x] Handle Internal and External Links
- [x] Portrait / Landscape
- [x] Reading Time Left / Pages left
- [x] In-App Dictionary
- [x] Media Overlays (Sync text rendering with audio playback)
- [x] TTS - Text to Speech Support
- [x] Parse epub cover image
- [x] Vertical or/and Horizontal scrolling
- [x] RTL Support
- [ ] PDF support
- [ ] Book Search
- [ ] Add Notes to a Highlight

## Demo
##### Custom Fonts :smirk:
![Custom fonts](https://raw.githubusercontent.com/FolioReader/FolioReaderKit/assets/custom-fonts.gif)
##### Day and Night Mode :sunglasses:
![Day night mode](https://raw.githubusercontent.com/FolioReader/FolioReaderKit/assets/day-night.gif)
##### Text Highlighting :heart_eyes:
![Highlight](https://raw.githubusercontent.com/FolioReader/FolioReaderKit/assets/highlight.gif)
##### Reading Time Left :open_mouth:
![Time left](https://raw.githubusercontent.com/FolioReader/FolioReaderKit/assets/time-left.mov.gif)
##### Media Overlays 😭
![Time left](https://raw.githubusercontent.com/FolioReader/FolioReaderKit/assets/media-overlays.gif)

## Documentation
For now the best documentation is the sample project. I ~~will write a better~~ am working to improve the code documentation, this is the current progress: [![CocoaPods](https://img.shields.io/cocoapods/metrics/doc-percent/FolioReaderKit.svg?maxAge=2592000)](http://cocoadocs.org/docsets/FolioReaderKit)

You have a problem that cannot be solved by having a look at the example project? No problem, let's talk:
[![Join the chat at https://gitter.im/FolioReader/FolioReaderKit](https://badges.gitter.im/Join%20Chat.svg)](https://gitter.im/FolioReader/FolioReaderKit?utm_source=badge&utm_medium=badge&utm_campaign=pr-badge&utm_content=badge)

### Author
[**Heberti Almeida**](https://github.com/hebertialmeida)

- Follow me on **Twitter**: [**@hebertialmeida**](https://twitter.com/hebertialmeida)
- Contact me on **LinkedIn**: [**hebertialmeida**](http://linkedin.com/in/hebertialmeida)

## Donations

**This project needs you!** If you would like to support this project's further development, the creator of this project or the continuous maintenance of this project, **feel free to donate**. Your donation is highly appreciated. Thank you!

**PayPal**

 - [**Donate 5 $**] (https://www.paypal.com/cgi-bin/webscr?cmd=_donations&business=hebertialmeida%40gmail%2ecom&lc=US&item_name=FolioReader%20Libraries&amount=5%2e00&currency_code=USD&bn=PP%2dDonationsBF%3abtn_donate_SM%2egif%3aNonHosted): Thank's for creating this project, here's a tea (or some juice) for you!
 - [**Donate 10 $**] (https://www.paypal.com/cgi-bin/webscr?cmd=_donations&business=hebertialmeida%40gmail%2ecom&lc=US&item_name=FolioReader%20Libraries&amount=10%2e00&currency_code=USD&bn=PP%2dDonationsBF%3abtn_donate_SM%2egif%3aNonHosted): Wow, I am stunned. Let me take you to the movies!
 - [**Donate 15 $**] (https://www.paypal.com/cgi-bin/webscr?cmd=_donations&business=hebertialmeida%40gmail%2ecom&lc=US&item_name=FolioReader%20Libraries&amount=15%2e00&currency_code=USD&bn=PP%2dDonationsBF%3abtn_donate_SM%2egif%3aNonHosted): I really appreciate your work, let's grab some lunch! 
 - [**Donate 25 $**] (https://www.paypal.com/cgi-bin/webscr?cmd=_donations&business=hebertialmeida%40gmail%2ecom&lc=US&item_name=FolioReader%20Libraries&amount=25%2e00&currency_code=USD&bn=PP%2dDonationsBF%3abtn_donate_SM%2egif%3aNonHosted): That's some awesome stuff you did right there, dinner is on me!
 - [**Donate 50 $**] (https://www.paypal.com/cgi-bin/webscr?cmd=_donations&business=hebertialmeida%40gmail%2ecom&lc=US&item_name=FolioReader%20Libraries&amount=50%2e00&currency_code=USD&bn=PP%2dDonationsBF%3abtn_donate_SM%2egif%3aNonHosted): I really really want to support this project, great job!
 - [**Donate 100 $**] (https://www.paypal.com/cgi-bin/webscr?cmd=_donations&business=hebertialmeida%40gmail%2ecom&lc=US&item_name=FolioReader%20Libraries&amount=100%2e00&currency_code=USD&bn=PP%2dDonationsBF%3abtn_donate_SM%2egif%3aNonHosted): You are the man! This project saved me hours (if not days) of struggle and hard work, simply awesome!
 - Of course, you can also [**choose what you want to donate**](https://www.paypal.com/cgi-bin/webscr?cmd=_donations&business=hebertialmeida%40gmail%2ecom&lc=US&item_name=FolioReader%20Libraries&currency_code=USD&bn=PP%2dDonationsBF%3abtn_donate_SM%2egif%3aNonHosted), all donations are awesome!

## License
FolioReaderKit is available under the BSD license. See the [LICENSE](https://github.com/FolioReader/FolioReaderKit/blob/master/LICENSE) file.<|MERGE_RESOLUTION|>--- conflicted
+++ resolved
@@ -74,7 +74,6 @@
 }
 ```
 
-<<<<<<< HEAD
 You can also use your own FolioReader view controller like this.
 
 ```swift
@@ -87,10 +86,7 @@
 		self.presentViewController(epubVC, animated: true, completion: nil)
 ```
 
-In your AppDelegate call `applicationWillResignActive` and `applicationWillTerminate`. This will save the reader state even if you kill the app.
-=======
 In your `AppDelegate` call `applicationWillResignActive` and `applicationWillTerminate`. This will save the reader state even if you kill the app.
->>>>>>> 221746da
 
 ```swift
 import FolioReaderKit
